--- conflicted
+++ resolved
@@ -8,10 +8,6 @@
 using LiftLog.Ui.Models.ExportedDataDao;
 using LiftLog.Ui.Models.ProgramBlueprintDao;
 using LiftLog.Ui.Models.SessionHistoryDao;
-<<<<<<< HEAD
-using LiftLog.Ui.Models.SettingsStorageDao;
-=======
->>>>>>> 68ced3d7
 using LiftLog.Ui.Services;
 using LiftLog.Ui.Store.Program;
 using Microsoft.Extensions.Logging;
@@ -19,13 +15,8 @@
 namespace LiftLog.Ui.Store.Settings;
 
 public class SettingsEffects(
-<<<<<<< HEAD
-    ProgressRepository ProgressRepository,
-    CurrentProgramRepository ProgramRepository,
-=======
     ProgressRepository progressRepository,
     IState<ProgramState> programState,
->>>>>>> 68ced3d7
     IExporter textExporter,
     IAiWorkoutPlanner aiWorkoutPlanner,
     IThemeProvider themeProvider,
@@ -100,58 +91,36 @@
         var deserialized = Deserialize(importBytes);
         if (deserialized != null)
         {
-<<<<<<< HEAD
-            await ProgressRepository.SaveCompletedSessionsAsync(
+            await progressRepository.SaveCompletedSessionsAsync(
                 deserialized.Sessions.Select(x => x.ToModel())
             );
             dispatcher.Dispatch(
-                new SetProgramSessionsAction(
-                    deserialized.Program.Select(x => x.ToModel()).ToImmutableList()
+                new SetSavedPlansAction(
+                    deserialized.SavedPrograms.ToImmutableDictionary(
+                        x => Guid.Parse(x.Key),
+                        x => x.Value.ToModel()
+                    )
                 )
             );
-=======
-            var importBytes = await textExporter.ImportBytesAsync();
-            if (importBytes is null || importBytes.Length == 0)
-                return;
-            var deserialized = Deserialize(importBytes);
-            if (deserialized != null)
-            {
-                await progressRepository.SaveCompletedSessionsAsync(
-                    deserialized.Sessions.Select(x => x.ToModel())
-                );
+            // Will be null when an old export which did not have an active program is imported
+            // In this case, it will have an unnamed program, which will be set as the active program
+            if (deserialized.ActiveProgramId is null)
+            {
+                var newId = Guid.NewGuid();
+                dispatcher.Dispatch(new CreateSavedPlanAction(newId, "My Program"));
                 dispatcher.Dispatch(
-                    new SetSavedPlansAction(
-                        deserialized.SavedPrograms.ToImmutableDictionary(
-                            x => Guid.Parse(x.Key),
-                            x => x.Value.ToModel()
-                        )
+                    new SetProgramSessionsAction(
+                        newId,
+                        deserialized.Program.Select(x => x.ToModel()).ToImmutableList()
                     )
                 );
-                // Will be null when an old export which did not have an active program is imported
-                // In this case, it will have an unnamed program, which will be set as the active program
-                if (deserialized.ActiveProgramId is null)
-                {
-                    var newId = Guid.NewGuid();
-                    dispatcher.Dispatch(new CreateSavedPlanAction(newId, "My Program"));
-                    dispatcher.Dispatch(
-                        new SetProgramSessionsAction(
-                            newId,
-                            deserialized.Program.Select(x => x.ToModel()).ToImmutableList()
-                        )
-                    );
-                    dispatcher.Dispatch(new SetActiveProgramAction(newId));
-                }
-                else
-                {
-                    var id = Guid.Parse(deserialized.ActiveProgramId);
-                    dispatcher.Dispatch(new SetActiveProgramAction(id));
-                }
+                dispatcher.Dispatch(new SetActiveProgramAction(newId));
             }
             else
             {
-                logger.LogError("Could not deserialize data for import {data}", importBytes);
-            }
->>>>>>> 68ced3d7
+                var id = Guid.Parse(deserialized.ActiveProgramId);
+                dispatcher.Dispatch(new SetActiveProgramAction(id));
+            }
         }
         else
         {
