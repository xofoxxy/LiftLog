using System.Collections.Immutable;
using Fluxor;
using LiftLog.Lib;
using LiftLog.Lib.Models;
<<<<<<< HEAD
using LiftLog.Ui.Services;

namespace LiftLog.Ui.Store.Program;

public class PersistProgramMiddleware(CurrentProgramRepository programRepository) : Middleware
=======
using LiftLog.Ui.Repository;
using Microsoft.Extensions.Logging;

namespace LiftLog.Ui.Store.Program;

public class PersistProgramMiddleware(
    ICurrentProgramRepository programRepository,
    ILogger<PersistProgramMiddleware> logger
) : Middleware
>>>>>>> ba81e704
{
    private IStore? _store;
    private ProgramState? _prevState;

    public override async Task InitializeAsync(IDispatcher dispatch, IStore store)
    {
<<<<<<< HEAD
        _store = store;
        var sessionsInCurrentProgram = await programRepository.GetSessionsInProgramAsync();
        store
            .Features[nameof(ProgramFeature)]
            .RestoreState(
                new ProgramState(
                    IsHydrated: true,
                    SessionBlueprints: sessionsInCurrentProgram,
                    UpcomingSessions: [],
                    IsLoadingUpcomingSessions: true,
                    SavedPrograms: ImmutableDictionary<Guid, ProgramBlueprint>.Empty
                )
            );
=======
        try
        {
            _store = store;
            var programs = await programRepository.GetSessionsInProgramAsync();
            store
                .Features[nameof(ProgramFeature)]
                .RestoreState(new ProgramState(true, programs, [], true, []));
        }
        catch (Exception e)
        {
            logger.LogError(e, "Failed to restore program state");
            throw;
        }
>>>>>>> ba81e704

        dispatch.Dispatch(new SetProgramIsHydratedAction());
    }

    public override void AfterDispatch(object action)
    {
        var currentState = (ProgramState?)_store?.Features[nameof(ProgramFeature)].GetState();
        if (currentState?.SessionBlueprints is null)
        {
            return;
        }

        if (_prevState is not null && _prevState.Equals(currentState))
        {
            return;
        }

        _prevState = currentState;
        _ = Task.Run(async () =>
        {
            await programRepository.PersistSessionsInProgramAsync(currentState.SessionBlueprints);
        });
    }
}<|MERGE_RESOLUTION|>--- conflicted
+++ resolved
@@ -2,58 +2,42 @@
 using Fluxor;
 using LiftLog.Lib;
 using LiftLog.Lib.Models;
-<<<<<<< HEAD
 using LiftLog.Ui.Services;
-
-namespace LiftLog.Ui.Store.Program;
-
-public class PersistProgramMiddleware(CurrentProgramRepository programRepository) : Middleware
-=======
-using LiftLog.Ui.Repository;
 using Microsoft.Extensions.Logging;
 
 namespace LiftLog.Ui.Store.Program;
 
 public class PersistProgramMiddleware(
-    ICurrentProgramRepository programRepository,
+    CurrentProgramRepository programRepository,
     ILogger<PersistProgramMiddleware> logger
 ) : Middleware
->>>>>>> ba81e704
 {
     private IStore? _store;
     private ProgramState? _prevState;
 
     public override async Task InitializeAsync(IDispatcher dispatch, IStore store)
     {
-<<<<<<< HEAD
-        _store = store;
-        var sessionsInCurrentProgram = await programRepository.GetSessionsInProgramAsync();
-        store
-            .Features[nameof(ProgramFeature)]
-            .RestoreState(
-                new ProgramState(
-                    IsHydrated: true,
-                    SessionBlueprints: sessionsInCurrentProgram,
-                    UpcomingSessions: [],
-                    IsLoadingUpcomingSessions: true,
-                    SavedPrograms: ImmutableDictionary<Guid, ProgramBlueprint>.Empty
-                )
-            );
-=======
         try
         {
             _store = store;
-            var programs = await programRepository.GetSessionsInProgramAsync();
+            var sessionsInCurrentProgram = await programRepository.GetSessionsInProgramAsync();
             store
                 .Features[nameof(ProgramFeature)]
-                .RestoreState(new ProgramState(true, programs, [], true, []));
+                .RestoreState(
+                    new ProgramState(
+                        IsHydrated: true,
+                        SessionBlueprints: sessionsInCurrentProgram,
+                        UpcomingSessions: [],
+                        IsLoadingUpcomingSessions: true,
+                        SavedPrograms: ImmutableDictionary<Guid, ProgramBlueprint>.Empty
+                    )
+                );
         }
         catch (Exception e)
         {
             logger.LogError(e, "Failed to restore program state");
             throw;
         }
->>>>>>> ba81e704
 
         dispatch.Dispatch(new SetProgramIsHydratedAction());
     }
