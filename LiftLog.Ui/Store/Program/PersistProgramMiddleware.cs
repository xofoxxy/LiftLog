--- conflicted
+++ resolved
@@ -3,12 +3,6 @@
 using LiftLog.Lib;
 using LiftLog.Lib.Models;
 using LiftLog.Ui.Services;
-<<<<<<< HEAD
-
-namespace LiftLog.Ui.Store.Program;
-
-public class PersistProgramMiddleware(CurrentProgramRepository programRepository) : Middleware
-=======
 using Microsoft.Extensions.Logging;
 
 namespace LiftLog.Ui.Store.Program;
@@ -18,7 +12,6 @@
     SavedProgramRepository savedProgramRepository,
     ILogger<PersistProgramMiddleware> logger
 ) : Middleware
->>>>>>> 68ced3d7
 {
     private IStore? _store;
     private ProgramState? _prevState;
