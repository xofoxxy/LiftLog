--- conflicted
+++ resolved
@@ -83,12 +83,8 @@
         Dispatcher.Dispatch(new SetProgramSessionsAction(planId, plan.Sessions));
         Dispatcher.Dispatch(new SetAiPlanAction(null));
         Dispatcher.Dispatch(new PublishIdentityIfEnabledAction());
-<<<<<<< HEAD
+        Dispatcher.Dispatch(new SetLatestSettingsUrlAction(null));
         Dispatcher.Dispatch(new NavigateAction("/settings/program-list?FocusPlanId="+planId));
-=======
-        Dispatcher.Dispatch(new SetLatestSettingsUrlAction(null));
-        NavigationManager.NavigateTo("/");
->>>>>>> eb6a6209
     }
 
 }