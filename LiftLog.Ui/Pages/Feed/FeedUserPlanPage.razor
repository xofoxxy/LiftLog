@using Fluxor;

@page "/feed/user-plan/{UserIdStr}"

@inject IJSRuntime JSRuntime
@inject IState<FeedState> FeedState
@inject IState<ProgramState> ProgramState
@inject NavigationManager NavigationManager
@inject IDispatcher Dispatcher

@inherits Fluxor.Blazor.Web.Components.FluxorComponent


<div class="flex flex-col gap-4">
    <CardList Items="plan">
        <SessionSummaryTitle Session="context.GetEmptySession()" IsFilled="false"/>
        <SessionSummary Session="context.GetEmptySession()" ShowSets="true" ShowWeight="false"/>
    </CardList>
    <div>
        <AppButton OnClick="() => importPlanDialog?.Open()"><md-icon slot="icon">assignment</md-icon>Import their plan</AppButton>
    </div>
</div>

@if (user != null)
{
    <Dialog @ref="importPlanDialog">

<<<<<<< HEAD
        <span slot="headline">Import their plan</span>
        <span slot="content" class="block text-left">This will import <span class="font-bold text-primary">@(user.DisplayName)'s</span> plan.  It will not overwrite your existing plan.</span>
=======
        <span slot="headline">Use their plan</span>
        <span slot="content" class="block text-left">This will overwrite your current plan and import <span class="font-bold text-primary">@(user.DisplayName)'s</span> plan</span>
>>>>>>> eb6a6209
        <div slot="actions">
            <AppButton Type="AppButtonType.Text" OnClick=@(() => importPlanDialog?.Close())>Cancel</AppButton>
            <AppButton Type="AppButtonType.Text" OnClick=ImportPlan>Import</AppButton>
        </div>
    </Dialog>
}

@code
{
    [Parameter] public string UserIdStr { get; set; } = null!;

    private Dialog? importPlanDialog;

    private FeedUser? user;

    private ImmutableListValue<SessionBlueprint> plan = [];

    protected override void OnInitialized()
    {
        Dispatcher.Dispatch(new SetPageTitleAction("User Plan"));
        Dispatcher.Dispatch(new SetBackNavigationUrlAction("/feed"));
        if (!Guid.TryParse(UserIdStr, out var userId) || !FeedState.Value.FollowedUsers.TryGetValue(userId, out user))
        {
            NavigationManager.NavigateTo("/feed");
        }
        else
        {
            Dispatcher.Dispatch(new SetPageTitleAction($"{user.DisplayName}'s Plan"));
            plan = user.CurrentPlan;
        }

        base.OnInitialized();
    }

    private void ImportPlan()
    {
        var planId = Guid.NewGuid();
        Dispatcher.Dispatch(new CreateSavedPlanAction(planId, $"{user?.DisplayName}'s Plan"));
        Dispatcher.Dispatch(new SetProgramSessionsAction(planId, plan));
        importPlanDialog?.Close();
    }

}<|MERGE_RESOLUTION|>--- conflicted
+++ resolved
@@ -25,13 +25,8 @@
 {
     <Dialog @ref="importPlanDialog">
 
-<<<<<<< HEAD
         <span slot="headline">Import their plan</span>
         <span slot="content" class="block text-left">This will import <span class="font-bold text-primary">@(user.DisplayName)'s</span> plan.  It will not overwrite your existing plan.</span>
-=======
-        <span slot="headline">Use their plan</span>
-        <span slot="content" class="block text-left">This will overwrite your current plan and import <span class="font-bold text-primary">@(user.DisplayName)'s</span> plan</span>
->>>>>>> eb6a6209
         <div slot="actions">
             <AppButton Type="AppButtonType.Text" OnClick=@(() => importPlanDialog?.Close())>Cancel</AppButton>
             <AppButton Type="AppButtonType.Text" OnClick=ImportPlan>Import</AppButton>
