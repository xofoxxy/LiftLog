--- conflicted
+++ resolved
@@ -52,13 +52,10 @@
 #endif
         );
 
-<<<<<<< HEAD
         services.AddScoped<CurrentProgramRepository>();
         services.AddScoped<ProgressRepository>();
         services.AddScoped<PreferencesRepository>();
-=======
         services.AddSingleton<NavigationManagerProvider>();
->>>>>>> 68ced3d7
 
         services.AddSingleton<CurrentProgramRepository>();
         services.AddSingleton<SavedProgramRepository>();
