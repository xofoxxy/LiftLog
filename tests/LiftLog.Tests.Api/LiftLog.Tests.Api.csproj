<Project Sdk="Microsoft.NET.Sdk.Web">

    <PropertyGroup>
        <TargetFramework>net9.0</TargetFramework>
        <ImplicitUsings>enable</ImplicitUsings>
        <Nullable>enable</Nullable>

        <IsPackable>false</IsPackable>
        <IsTestProject>true</IsTestProject>
    </PropertyGroup>

    <ItemGroup>
        <PackageReference Include="FluentAssertions" Version="6.12.2" />
<<<<<<< HEAD
        <PackageReference Include="Microsoft.AspNetCore.Mvc.Testing" Version="9.0.0" />
        <PackageReference Include="Microsoft.NET.Test.Sdk" Version="17.11.1" />
=======
        <PackageReference Include="Microsoft.AspNetCore.Mvc.Testing" Version="8.0.11" />
        <PackageReference Include="Microsoft.NET.Test.Sdk" Version="17.12.0" />
>>>>>>> 5bc87a58
        <PackageReference Include="NSubstitute" Version="5.3.0" />
        <PackageReference Include="xunit" Version="2.9.2" />
        <PackageReference Include="xunit.runner.visualstudio" Version="2.8.2">
            <IncludeAssets>runtime; build; native; contentfiles; analyzers; buildtransitive</IncludeAssets>
            <PrivateAssets>all</PrivateAssets>
        </PackageReference>
        <PackageReference Include="coverlet.collector" Version="6.0.2">
            <IncludeAssets>runtime; build; native; contentfiles; analyzers; buildtransitive</IncludeAssets>
            <PrivateAssets>all</PrivateAssets>
        </PackageReference>
    </ItemGroup>

    <ItemGroup>
        <ProjectReference Include="..\..\LiftLog.Api\LiftLog.Api.csproj" />
    </ItemGroup>

</Project><|MERGE_RESOLUTION|>--- conflicted
+++ resolved
@@ -11,13 +11,8 @@
 
     <ItemGroup>
         <PackageReference Include="FluentAssertions" Version="6.12.2" />
-<<<<<<< HEAD
         <PackageReference Include="Microsoft.AspNetCore.Mvc.Testing" Version="9.0.0" />
-        <PackageReference Include="Microsoft.NET.Test.Sdk" Version="17.11.1" />
-=======
-        <PackageReference Include="Microsoft.AspNetCore.Mvc.Testing" Version="8.0.11" />
         <PackageReference Include="Microsoft.NET.Test.Sdk" Version="17.12.0" />
->>>>>>> 5bc87a58
         <PackageReference Include="NSubstitute" Version="5.3.0" />
         <PackageReference Include="xunit" Version="2.9.2" />
         <PackageReference Include="xunit.runner.visualstudio" Version="2.8.2">
