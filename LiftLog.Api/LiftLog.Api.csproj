<Project Sdk="Microsoft.NET.Sdk.Web">

    <PropertyGroup>
        <TargetFramework>net9.0</TargetFramework>
        <Nullable>enable</Nullable>
        <ImplicitUsings>enable</ImplicitUsings>
        <InvariantGlobalization>true</InvariantGlobalization>
        <TreatWarningsAsErrors>true</TreatWarningsAsErrors>
        <ContainerRepository>liftlog-api</ContainerRepository>
        <!-- Enums not handled exhaustively with numbers -->
        <NoWarn>CS8524</NoWarn>
    </PropertyGroup>

    <ItemGroup>
        <ProjectReference Include="..\LiftLog.Lib\LiftLog.Lib.csproj" />
    </ItemGroup>

    <ItemGroup>
        <PackageReference Include="cuid.net" Version="6.0.0" />
        <PackageReference Include="FluentValidation" Version="11.11.0" />
        <PackageReference Include="FluentValidation.DependencyInjectionExtensions" Version="11.11.0" />
        <PackageReference Include="EFCore.NamingConventions" Version="8.0.3" />
<<<<<<< HEAD
        <PackageReference Include="Microsoft.EntityFrameworkCore.Design" Version="9.0.0">
=======
        <PackageReference Include="Microsoft.EntityFrameworkCore.Design" Version="8.0.11">
>>>>>>> 5bc87a58
            <IncludeAssets>runtime; build; native; contentfiles; analyzers; buildtransitive</IncludeAssets>
            <PrivateAssets>all</PrivateAssets>
        </PackageReference>
        <PackageReference Include="Npgsql.EntityFrameworkCore.PostgreSQL" Version="8.0.11" />
        <PackageReference Include="OpenAI-DotNet" Version="8.4.1" />
        <PackageReference Include="Google.Apis.AndroidPublisher.v3" Version="1.68.0.3576" />
    </ItemGroup>

    <ItemGroup>
        <None Update="AiWorkoutPlan.json">
            <CopyToOutputDirectory>PreserveNewest</CopyToOutputDirectory>
        </None>
        <None Update="AiSessionBlueprint.json">
            <CopyToOutputDirectory>PreserveNewest</CopyToOutputDirectory>
        </None>
    </ItemGroup>

</Project><|MERGE_RESOLUTION|>--- conflicted
+++ resolved
@@ -20,11 +20,7 @@
         <PackageReference Include="FluentValidation" Version="11.11.0" />
         <PackageReference Include="FluentValidation.DependencyInjectionExtensions" Version="11.11.0" />
         <PackageReference Include="EFCore.NamingConventions" Version="8.0.3" />
-<<<<<<< HEAD
         <PackageReference Include="Microsoft.EntityFrameworkCore.Design" Version="9.0.0">
-=======
-        <PackageReference Include="Microsoft.EntityFrameworkCore.Design" Version="8.0.11">
->>>>>>> 5bc87a58
             <IncludeAssets>runtime; build; native; contentfiles; analyzers; buildtransitive</IncludeAssets>
             <PrivateAssets>all</PrivateAssets>
         </PackageReference>
